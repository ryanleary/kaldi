--- conflicted
+++ resolved
@@ -40,18 +40,6 @@
   if (PeekToken(is, binary) == 'O') {
     ExpectToken(is, binary, "<OptimizeRowOps>");
     ReadBasicType(is, binary, &optimize_row_ops);
-<<<<<<< HEAD
-    ReadToken(is, binary, &tok);
-  } else {
-    optimize_row_ops = true;
-  }
-  if (tok == "<SplitRowOps>") {
-    ReadBasicType(is, binary, &split_row_ops);
-    ReadToken(is, binary, &tok);
-  } else {
-    split_row_ops = true;
-=======
->>>>>>> 5b27111a
   }
   if (PeekToken(is, binary) == 'S') {
     ExpectToken(is, binary, "<SplitRowOps>");
