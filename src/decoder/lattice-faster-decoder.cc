// decoder/lattice-faster-decoder.cc

// Copyright 2009-2012  Microsoft Corporation  Mirko Hannemann
//           2013-2018  Johns Hopkins University (Author: Daniel Povey)
//                2014  Guoguo Chen
//                2018  Zhehuai Chen

// See ../../COPYING for clarification regarding multiple authors
//
// Licensed under the Apache License, Version 2.0 (the "License");
// you may not use this file except in compliance with the License.
// You may obtain a copy of the License at
//
//  http://www.apache.org/licenses/LICENSE-2.0
//
// THIS CODE IS PROVIDED *AS IS* BASIS, WITHOUT WARRANTIES OR CONDITIONS OF ANY
// KIND, EITHER EXPRESS OR IMPLIED, INCLUDING WITHOUT LIMITATION ANY IMPLIED
// WARRANTIES OR CONDITIONS OF TITLE, FITNESS FOR A PARTICULAR PURPOSE,
// MERCHANTABLITY OR NON-INFRINGEMENT.
// See the Apache 2 License for the specific language governing permissions and
// limitations under the License.

// This file is "upstream" from lattice-faster-online-decoder.cc, and
// changes in this file should be merged into lattice-faster-online-decoder.cc.

#include "decoder/lattice-faster-decoder.h"
#include "lat/lattice-functions.h"

namespace kaldi {

// instantiate this class once for each thing you have to decode.
template <typename FST>
LatticeFasterDecoderTpl<FST>::LatticeFasterDecoderTpl(
    const FST &fst,
    const LatticeFasterDecoderConfig &config):
    fst_(&fst), delete_fst_(false), config_(config), num_toks_(0) {
  config.Check();
  toks_.SetSize(1000);  // just so on the first frame we do something reasonable.
}


template <typename FST>
LatticeFasterDecoderTpl<FST>::LatticeFasterDecoderTpl(
    const LatticeFasterDecoderConfig &config, FST *fst):
    fst_(fst), delete_fst_(true), config_(config), num_toks_(0) {
  config.Check();
  toks_.SetSize(1000);  // just so on the first frame we do something reasonable.
}


template <typename FST>
LatticeFasterDecoderTpl<FST>::~LatticeFasterDecoderTpl() {
  DeleteElems(toks_.Clear());
  ClearActiveTokens();
  if (delete_fst_) delete &(fst_);
}

template <typename FST>
void LatticeFasterDecoderTpl<FST>::InitDecoding() {
  // clean up from last time:
  DeleteElems(toks_.Clear());
  cost_offsets_.clear();
  ClearActiveTokens();
  warned_ = false;
  num_toks_ = 0;
  decoding_finalized_ = false;
  final_costs_.clear();
  StateId start_state = fst_->Start();
  KALDI_ASSERT(start_state != fst::kNoStateId);
  active_toks_.resize(1);
  Token *start_tok = new Token(0.0, 0.0, NULL, NULL);
  active_toks_[0].toks = start_tok;
  toks_.Insert(start_state, start_tok);
  num_toks_++;
  ProcessNonemitting(config_.beam);
}

// Returns true if any kind of traceback is available (not necessarily from
// a final state).  It should only very rarely return false; this indicates
// an unusual search error.
template <typename FST>
bool LatticeFasterDecoderTpl<FST>::Decode(DecodableInterface *decodable) {
  InitDecoding();

  // We use 1-based indexing for frames in this decoder (if you view it in
  // terms of features), but note that the decodable object uses zero-based
  // numbering, which we have to correct for when we call it.

  while (!decodable->IsLastFrame(NumFramesDecoded() - 1)) {
    if (NumFramesDecoded() % config_.prune_interval == 0)
      PruneActiveTokens(config_.lattice_beam * config_.prune_scale);
    BaseFloat cost_cutoff = ProcessEmitting(decodable);
    ProcessNonemitting(cost_cutoff);
  }
  FinalizeDecoding();

  // Returns true if we have any kind of traceback available (not necessarily
  // to the end state; query ReachedFinal() for that).
  return !active_toks_.empty() && active_toks_.back().toks != NULL;
}


// Outputs an FST corresponding to the single best path through the lattice.
template <typename FST>
bool LatticeFasterDecoderTpl<FST>::GetBestPath(Lattice *olat,
                                       bool use_final_probs) const {
  Lattice raw_lat;
  GetRawLattice(&raw_lat, use_final_probs);
  ShortestPath(raw_lat, olat);
  return (olat->NumStates() != 0);
}

// Outputs an FST corresponding to the raw, state-level
// tracebacks.
template <typename FST>
bool LatticeFasterDecoderTpl<FST>::GetRawLattice(Lattice *ofst,
                                         bool use_final_probs) const {
  typedef LatticeArc Arc;
  typedef Arc::StateId StateId;
  typedef Arc::Weight Weight;
  typedef Arc::Label Label;

  // Note: you can't use the old interface (Decode()) if you want to
  // get the lattice with use_final_probs = false.  You'd have to do
  // InitDecoding() and then AdvanceDecoding().
  if (decoding_finalized_ && !use_final_probs)
    KALDI_ERR << "You cannot call FinalizeDecoding() and then call "
              << "GetRawLattice() with use_final_probs == false";

  unordered_map<Token*, BaseFloat> final_costs_local;

  const unordered_map<Token*, BaseFloat> &final_costs =
      (decoding_finalized_ ? final_costs_ : final_costs_local);
  if (!decoding_finalized_ && use_final_probs)
    ComputeFinalCosts(&final_costs_local, NULL, NULL);

  ofst->DeleteStates();
  // num-frames plus one (since frames are one-based, and we have
  // an extra frame for the start-state).
  int32 num_frames = active_toks_.size() - 1;
  KALDI_ASSERT(num_frames > 0);
  const int32 bucket_count = num_toks_/2 + 3;
  unordered_map<Token*, StateId> tok_map(bucket_count);
  // First create all states.
  std::vector<Token*> token_list;
  for (int32 f = 0; f <= num_frames; f++) {
    if (active_toks_[f].toks == NULL) {
      KALDI_WARN << "GetRawLattice: no tokens active on frame " << f
                 << ": not producing lattice.\n";
      return false;
    }
    TopSortTokens(active_toks_[f].toks, &token_list);
    for (size_t i = 0; i < token_list.size(); i++)
      if (token_list[i] != NULL)
        tok_map[token_list[i]] = ofst->AddState();
  }
  // The next statement sets the start state of the output FST.  Because we
  // topologically sorted the tokens, state zero must be the start-state.
  ofst->SetStart(0);

  KALDI_VLOG(4) << "init:" << num_toks_/2 + 3 << " buckets:"
                << tok_map.bucket_count() << " load:" << tok_map.load_factor()
                << " max:" << tok_map.max_load_factor();
  // Now create all arcs.
  for (int32 f = 0; f <= num_frames; f++) {
    for (Token *tok = active_toks_[f].toks; tok != NULL; tok = tok->next) {
      StateId cur_state = tok_map[tok];
      for (ForwardLink *l = tok->links;
           l != NULL;
           l = l->next) {
        typename unordered_map<Token*, StateId>::const_iterator
            iter = tok_map.find(l->next_tok);
        StateId nextstate = iter->second;
        KALDI_ASSERT(iter != tok_map.end());
        BaseFloat cost_offset = 0.0;
        if (l->ilabel != 0) {  // emitting..
          KALDI_ASSERT(f >= 0 && f < cost_offsets_.size());
          cost_offset = cost_offsets_[f];
        }
        Arc arc(l->ilabel, l->olabel,
                Weight(l->graph_cost, l->acoustic_cost - cost_offset),
                nextstate);
        ofst->AddArc(cur_state, arc);
      }
      if (f == num_frames) {
        if (use_final_probs && !final_costs.empty()) {
          typename unordered_map<Token*, BaseFloat>::const_iterator
              iter = final_costs.find(tok);
          if (iter != final_costs.end())
            ofst->SetFinal(cur_state, LatticeWeight(iter->second, 0));
        } else {
          ofst->SetFinal(cur_state, LatticeWeight::One());
        }
      }
    }
  }
  return (ofst->NumStates() > 0);
}


// This function is now deprecated, since now we do determinization from outside
// the LatticeFasterDecoder class.  Outputs an FST corresponding to the
// lattice-determinized lattice (one path per word sequence).
template <typename FST>
bool LatticeFasterDecoderTpl<FST>::GetLattice(CompactLattice *ofst,
                                           bool use_final_probs) const {
  Lattice raw_fst;
  GetRawLattice(&raw_fst, use_final_probs);
  Invert(&raw_fst);  // make it so word labels are on the input.
  // (in phase where we get backward-costs).
  fst::ILabelCompare<LatticeArc> ilabel_comp;
  ArcSort(&raw_fst, ilabel_comp);  // sort on ilabel; makes
  // lattice-determinization more efficient.

  fst::DeterminizeLatticePrunedOptions lat_opts;
  lat_opts.max_mem = config_.det_opts.max_mem;

  DeterminizeLatticePruned(raw_fst, config_.lattice_beam, ofst, lat_opts);
  raw_fst.DeleteStates();  // Free memory-- raw_fst no longer needed.
  Connect(ofst);  // Remove unreachable states... there might be
  // a small number of these, in some cases.
  // Note: if something went wrong and the raw lattice was empty,
  // we should still get to this point in the code without warnings or failures.
  return (ofst->NumStates() != 0);
}

template <typename FST>
void LatticeFasterDecoderTpl<FST>::PossiblyResizeHash(size_t num_toks) {
  size_t new_sz = static_cast<size_t>(static_cast<BaseFloat>(num_toks)
                                      * config_.hash_ratio);
  if (new_sz > toks_.Size()) {
    toks_.SetSize(new_sz);
  }
}

/*
  A note on the definition of extra_cost.

  extra_cost is used in pruning tokens, to save memory.

  Define the 'forward cost' of a token as zero for any token on the frame
  we're currently decoding; and for other frames, as the shortest-path cost
  between that token and a token on the frame we're currently decoding.
  (by "currently decoding" I mean the most recently processed frame).

  Then define the extra_cost of a token (always >= 0) as the forward-cost of
  the token minus the smallest forward-cost of any token on the same frame.

  We can use the extra_cost to accurately prune away tokens that we know will
  never appear in the lattice.  If the extra_cost is greater than the desired
  lattice beam, the token would provably never appear in the lattice, so we can
  prune away the token.

  The advantage of storing the extra_cost rather than the forward-cost, is that
  it is less costly to keep the extra_cost up-to-date when we process new frames.
  When we process a new frame, *all* the previous frames' forward-costs would change;
  but in general the extra_cost will change only for a finite number of frames.
  (Actually we don't update all the extra_costs every time we update a frame; we
  only do it every 'config_.prune_interval' frames).
 */

// FindOrAddToken either locates a token in hash of toks_,
// or if necessary inserts a new, empty token (i.e. with no forward links)
// for the current frame.  [note: it's inserted if necessary into hash toks_
// and also into the singly linked list of tokens active on this frame
// (whose head is at active_toks_[frame]).
template <typename FST>
inline typename LatticeFasterDecoderTpl<FST>::Token*
  LatticeFasterDecoderTpl<FST>::FindOrAddToken(
    StateId state, int32 frame_plus_one, BaseFloat tot_cost, bool *changed) {
  // Returns the Token pointer.  Sets "changed" (if non-NULL) to true
  // if the token was newly created or the cost changed.
  KALDI_ASSERT(frame_plus_one < active_toks_.size());
  Token *&toks = active_toks_[frame_plus_one].toks;
  Elem *e_found = toks_.Find(state);
  if (e_found == NULL) {  // no such token presently.
    const BaseFloat extra_cost = 0.0;
    // tokens on the currently final frame have zero extra_cost
    // as any of them could end up
    // on the winning path.
    Token *new_tok = new Token (tot_cost, extra_cost, NULL, toks);
    // NULL: no forward links yet
    toks = new_tok;
    num_toks_++;
    toks_.Insert(state, new_tok);
    if (changed) *changed = true;
    return new_tok;
  } else {
    Token *tok = e_found->val;  // There is an existing Token for this state.
    if (tok->tot_cost > tot_cost) {  // replace old token
      tok->tot_cost = tot_cost;
      // we don't allocate a new token, the old stays linked in active_toks_
      // we only replace the tot_cost
      // in the current frame, there are no forward links (and no extra_cost)
      // only in ProcessNonemitting we have to delete forward links
      // in case we visit a state for the second time
      // those forward links, that lead to this replaced token before:
      // they remain and will hopefully be pruned later (PruneForwardLinks...)
      if (changed) *changed = true;
    } else {
      if (changed) *changed = false;
    }
    return tok;
  }
}

// prunes outgoing links for all tokens in active_toks_[frame]
// it's called by PruneActiveTokens
// all links, that have link_extra_cost > lattice_beam are pruned
template <typename FST>
void LatticeFasterDecoderTpl<FST>::PruneForwardLinks(
    int32 frame_plus_one, bool *extra_costs_changed,
    bool *links_pruned, BaseFloat delta) {
  // delta is the amount by which the extra_costs must change
  // If delta is larger,  we'll tend to go back less far
  //    toward the beginning of the file.
  // extra_costs_changed is set to true if extra_cost was changed for any token
  // links_pruned is set to true if any link in any token was pruned

  *extra_costs_changed = false;
  *links_pruned = false;
  KALDI_ASSERT(frame_plus_one >= 0 && frame_plus_one < active_toks_.size());
  if (active_toks_[frame_plus_one].toks == NULL) {  // empty list; should not happen.
    if (!warned_) {
      KALDI_WARN << "No tokens alive [doing pruning].. warning first "
          "time only for each utterance\n";
      warned_ = true;
    }
  }

  // We have to iterate until there is no more change, because the links
  // are not guaranteed to be in topological order.
  bool changed = true;  // difference new minus old extra cost >= delta ?
  while (changed) {
    changed = false;
    for (Token *tok = active_toks_[frame_plus_one].toks;
         tok != NULL; tok = tok->next) {
      ForwardLink *link, *prev_link = NULL;
      // will recompute tok_extra_cost for tok.
      BaseFloat tok_extra_cost = std::numeric_limits<BaseFloat>::infinity();
      // tok_extra_cost is the best (min) of link_extra_cost of outgoing links
      for (link = tok->links; link != NULL; ) {
        // See if we need to excise this link...
        Token *next_tok = link->next_tok;
        BaseFloat link_extra_cost = next_tok->extra_cost +
            ((tok->tot_cost + link->acoustic_cost + link->graph_cost)
             - next_tok->tot_cost);  // difference in brackets is >= 0
        // link_exta_cost is the difference in score between the best paths
        // through link source state and through link destination state
        KALDI_ASSERT(link_extra_cost == link_extra_cost);  // check for NaN
        if (link_extra_cost > config_.lattice_beam) {  // excise link
          ForwardLink *next_link = link->next;
          if (prev_link != NULL) prev_link->next = next_link;
          else tok->links = next_link;
          delete link;
          link = next_link;  // advance link but leave prev_link the same.
          *links_pruned = true;
        } else {   // keep the link and update the tok_extra_cost if needed.
          if (link_extra_cost < 0.0) {  // this is just a precaution.
            if (link_extra_cost < -0.01)
              KALDI_WARN << "Negative extra_cost: " << link_extra_cost;
            link_extra_cost = 0.0;
          }
          if (link_extra_cost < tok_extra_cost)
            tok_extra_cost = link_extra_cost;
          prev_link = link;  // move to next link
          link = link->next;
        }
      }  // for all outgoing links
      if (fabs(tok_extra_cost - tok->extra_cost) > delta)
        changed = true;   // difference new minus old is bigger than delta
      tok->extra_cost = tok_extra_cost;
      // will be +infinity or <= lattice_beam_.
      // infinity indicates, that no forward link survived pruning
    }  // for all Token on active_toks_[frame]
    if (changed) *extra_costs_changed = true;

    // Note: it's theoretically possible that aggressive compiler
    // optimizations could cause an infinite loop here for small delta and
    // high-dynamic-range scores.
  } // while changed
}

// PruneForwardLinksFinal is a version of PruneForwardLinks that we call
// on the final frame.  If there are final tokens active, it uses
// the final-probs for pruning, otherwise it treats all tokens as final.
template <typename FST>
void LatticeFasterDecoderTpl<FST>::PruneForwardLinksFinal() {
  KALDI_ASSERT(!active_toks_.empty());
  int32 frame_plus_one = active_toks_.size() - 1;

  if (active_toks_[frame_plus_one].toks == NULL)  // empty list; should not happen.
    KALDI_WARN << "No tokens alive at end of file";

  typedef typename unordered_map<Token*, BaseFloat>::const_iterator IterType;
  ComputeFinalCosts(&final_costs_, &final_relative_cost_, &final_best_cost_);
  decoding_finalized_ = true;
  // We call DeleteElems() as a nicety, not because it's really necessary;
  // otherwise there would be a time, after calling PruneTokensForFrame() on the
  // final frame, when toks_.GetList() or toks_.Clear() would contain pointers
  // to nonexistent tokens.
  DeleteElems(toks_.Clear());

  // Now go through tokens on this frame, pruning forward links...  may have to
  // iterate a few times until there is no more change, because the list is not
  // in topological order.  This is a modified version of the code in
  // PruneForwardLinks, but here we also take account of the final-probs.
  bool changed = true;
  BaseFloat delta = 1.0e-05;
  while (changed) {
    changed = false;
    for (Token *tok = active_toks_[frame_plus_one].toks;
         tok != NULL; tok = tok->next) {
      ForwardLink *link, *prev_link = NULL;
      // will recompute tok_extra_cost.  It has a term in it that corresponds
      // to the "final-prob", so instead of initializing tok_extra_cost to infinity
      // below we set it to the difference between the (score+final_prob) of this token,
      // and the best such (score+final_prob).
      BaseFloat final_cost;
      if (final_costs_.empty()) {
        final_cost = 0.0;
      } else {
        IterType iter = final_costs_.find(tok);
        if (iter != final_costs_.end())
          final_cost = iter->second;
        else
          final_cost = std::numeric_limits<BaseFloat>::infinity();
      }
      BaseFloat tok_extra_cost = tok->tot_cost + final_cost - final_best_cost_;
      // tok_extra_cost will be a "min" over either directly being final, or
      // being indirectly final through other links, and the loop below may
      // decrease its value:
      for (link = tok->links; link != NULL; ) {
        // See if we need to excise this link...
        Token *next_tok = link->next_tok;
        BaseFloat link_extra_cost = next_tok->extra_cost +
            ((tok->tot_cost + link->acoustic_cost + link->graph_cost)
             - next_tok->tot_cost);
        if (link_extra_cost > config_.lattice_beam) {  // excise link
          ForwardLink *next_link = link->next;
          if (prev_link != NULL) prev_link->next = next_link;
          else tok->links = next_link;
          delete link;
          link = next_link; // advance link but leave prev_link the same.
        } else { // keep the link and update the tok_extra_cost if needed.
          if (link_extra_cost < 0.0) { // this is just a precaution.
            if (link_extra_cost < -0.01)
              KALDI_WARN << "Negative extra_cost: " << link_extra_cost;
            link_extra_cost = 0.0;
          }
          if (link_extra_cost < tok_extra_cost)
            tok_extra_cost = link_extra_cost;
          prev_link = link;
          link = link->next;
        }
      }
      // prune away tokens worse than lattice_beam above best path.  This step
      // was not necessary in the non-final case because then, this case
      // showed up as having no forward links.  Here, the tok_extra_cost has
      // an extra component relating to the final-prob.
      if (tok_extra_cost > config_.lattice_beam)
        tok_extra_cost = std::numeric_limits<BaseFloat>::infinity();
      // to be pruned in PruneTokensForFrame

      if (!ApproxEqual(tok->extra_cost, tok_extra_cost, delta))
        changed = true;
      tok->extra_cost = tok_extra_cost; // will be +infinity or <= lattice_beam_.
    }
  } // while changed
}

template <typename FST>
BaseFloat LatticeFasterDecoderTpl<FST>::FinalRelativeCost() const {
  if (!decoding_finalized_) {
    BaseFloat relative_cost;
    ComputeFinalCosts(NULL, &relative_cost, NULL);
    return relative_cost;
  } else {
    // we're not allowed to call that function if FinalizeDecoding() has
    // been called; return a cached value.
    return final_relative_cost_;
  }
}


// Prune away any tokens on this frame that have no forward links.
// [we don't do this in PruneForwardLinks because it would give us
// a problem with dangling pointers].
// It's called by PruneActiveTokens if any forward links have been pruned
template <typename FST>
void LatticeFasterDecoderTpl<FST>::PruneTokensForFrame(int32 frame_plus_one) {
  KALDI_ASSERT(frame_plus_one >= 0 && frame_plus_one < active_toks_.size());
  Token *&toks = active_toks_[frame_plus_one].toks;
  if (toks == NULL)
    KALDI_WARN << "No tokens alive [doing pruning]";
  Token *tok, *next_tok, *prev_tok = NULL;
  for (tok = toks; tok != NULL; tok = next_tok) {
    next_tok = tok->next;
    if (tok->extra_cost == std::numeric_limits<BaseFloat>::infinity()) {
      // token is unreachable from end of graph; (no forward links survived)
      // excise tok from list and delete tok.
      if (prev_tok != NULL) prev_tok->next = tok->next;
      else toks = tok->next;
      delete tok;
      num_toks_--;
    } else {  // fetch next Token
      prev_tok = tok;
    }
  }
}

// Go backwards through still-alive tokens, pruning them, starting not from
// the current frame (where we want to keep all tokens) but from the frame before
// that.  We go backwards through the frames and stop when we reach a point
// where the delta-costs are not changing (and the delta controls when we consider
// a cost to have "not changed").
template <typename FST>
void LatticeFasterDecoderTpl<FST>::PruneActiveTokens(BaseFloat delta) {
  int32 cur_frame_plus_one = NumFramesDecoded();
  int32 num_toks_begin = num_toks_;
  // The index "f" below represents a "frame plus one", i.e. you'd have to subtract
  // one to get the corresponding index for the decodable object.
  for (int32 f = cur_frame_plus_one - 1; f >= 0; f--) {
    // Reason why we need to prune forward links in this situation:
    // (1) we have never pruned them (new TokenList)
    // (2) we have not yet pruned the forward links to the next f,
    // after any of those tokens have changed their extra_cost.
    if (active_toks_[f].must_prune_forward_links) {
      bool extra_costs_changed = false, links_pruned = false;
      PruneForwardLinks(f, &extra_costs_changed, &links_pruned, delta);
      if (extra_costs_changed && f > 0) // any token has changed extra_cost
        active_toks_[f-1].must_prune_forward_links = true;
      if (links_pruned) // any link was pruned
        active_toks_[f].must_prune_tokens = true;
      active_toks_[f].must_prune_forward_links = false; // job done
    }
    if (f+1 < cur_frame_plus_one &&      // except for last f (no forward links)
        active_toks_[f+1].must_prune_tokens) {
      PruneTokensForFrame(f+1);
      active_toks_[f+1].must_prune_tokens = false;
    }
  }
  KALDI_VLOG(4) << "PruneActiveTokens: pruned tokens from " << num_toks_begin
                << " to " << num_toks_;
}

template <typename FST>
void LatticeFasterDecoderTpl<FST>::ComputeFinalCosts(
    unordered_map<Token*, BaseFloat> *final_costs,
    BaseFloat *final_relative_cost,
    BaseFloat *final_best_cost) const {
  KALDI_ASSERT(!decoding_finalized_);
  if (final_costs != NULL)
    final_costs->clear();
  const Elem *final_toks = toks_.GetList();
  BaseFloat infinity = std::numeric_limits<BaseFloat>::infinity();
  BaseFloat best_cost = infinity,
      best_cost_with_final = infinity;

  while (final_toks != NULL) {
    StateId state = final_toks->key;
    Token *tok = final_toks->val;
    const Elem *next = final_toks->tail;
    BaseFloat final_cost = fst_->Final(state).Value();
    BaseFloat cost = tok->tot_cost,
        cost_with_final = cost + final_cost;
    best_cost = std::min(cost, best_cost);
    best_cost_with_final = std::min(cost_with_final, best_cost_with_final);
    if (final_costs != NULL && final_cost != infinity)
      (*final_costs)[tok] = final_cost;
    final_toks = next;
  }
  if (final_relative_cost != NULL) {
    if (best_cost == infinity && best_cost_with_final == infinity) {
      // Likely this will only happen if there are no tokens surviving.
      // This seems the least bad way to handle it.
      *final_relative_cost = infinity;
    } else {
      *final_relative_cost = best_cost_with_final - best_cost;
    }
  }
  if (final_best_cost != NULL) {
    if (best_cost_with_final != infinity) { // final-state exists.
      *final_best_cost = best_cost_with_final;
    } else { // no final-state exists.
      *final_best_cost = best_cost;
    }
  }
}

template <typename FST>
void LatticeFasterDecoderTpl<FST>::AdvanceDecoding(DecodableInterface *decodable,
                                                int32 max_num_frames) {
  if (std::is_same<FST, fst::Fst<fst::StdArc> >::value) {
    // if the type 'FST' is the FST base-class, then see if the FST type of fst_
    // is actually VectorFst or ConstFst.  If so, call the AdvanceDecoding()
    // function after casting *this to the more specific type.
    if (fst_->Type() == "const") {
      LatticeFasterDecoderTpl<fst::ConstFst<fst::StdArc> > *this_cast =
          reinterpret_cast<LatticeFasterDecoderTpl<fst::ConstFst<fst::StdArc> >* >(this);
      this_cast->AdvanceDecoding(decodable, max_num_frames);
      return;
    } else if (fst_->Type() == "vector") {
      LatticeFasterDecoderTpl<fst::VectorFst<fst::StdArc> > *this_cast =
          reinterpret_cast<LatticeFasterDecoderTpl<fst::VectorFst<fst::StdArc> >* >(this);
      this_cast->AdvanceDecoding(decodable, max_num_frames);
      return;
    }
  }


  KALDI_ASSERT(!active_toks_.empty() && !decoding_finalized_ &&
               "You must call InitDecoding() before AdvanceDecoding");
  int32 num_frames_ready = decodable->NumFramesReady();
  // num_frames_ready must be >= num_frames_decoded, or else
  // the number of frames ready must have decreased (which doesn't
  // make sense) or the decodable object changed between calls
  // (which isn't allowed).
  KALDI_ASSERT(num_frames_ready >= NumFramesDecoded());
  int32 target_frames_decoded = num_frames_ready;
  if (max_num_frames >= 0)
    target_frames_decoded = std::min(target_frames_decoded,
                                     NumFramesDecoded() + max_num_frames);
  while (NumFramesDecoded() < target_frames_decoded) {
    if (NumFramesDecoded() % config_.prune_interval == 0) {
      PruneActiveTokens(config_.lattice_beam * config_.prune_scale);
    }
    BaseFloat cost_cutoff = ProcessEmitting(decodable);
    ProcessNonemitting(cost_cutoff);
  }
}

// FinalizeDecoding() is a version of PruneActiveTokens that we call
// (optionally) on the final frame.  Takes into account the final-prob of
// tokens.  This function used to be called PruneActiveTokensFinal().
template <typename FST>
void LatticeFasterDecoderTpl<FST>::FinalizeDecoding() {
  int32 final_frame_plus_one = NumFramesDecoded();
  int32 num_toks_begin = num_toks_;
  // PruneForwardLinksFinal() prunes final frame (with final-probs), and
  // sets decoding_finalized_.
  PruneForwardLinksFinal();
  for (int32 f = final_frame_plus_one - 1; f >= 0; f--) {
    bool b1, b2; // values not used.
    BaseFloat dontcare = 0.0; // delta of zero means we must always update
    PruneForwardLinks(f, &b1, &b2, dontcare);
    PruneTokensForFrame(f + 1);
  }
  PruneTokensForFrame(0);
  KALDI_VLOG(4) << "pruned tokens from " << num_toks_begin
                << " to " << num_toks_;
}

/// Gets the weight cutoff.  Also counts the active tokens.
template <typename FST>
BaseFloat LatticeFasterDecoderTpl<FST>::GetCutoff(Elem *list_head, size_t *tok_count,
                                          BaseFloat *adaptive_beam, Elem **best_elem) {
  BaseFloat best_weight = std::numeric_limits<BaseFloat>::infinity();
  // positive == high cost == bad.
  size_t count = 0;
  if (config_.max_active == std::numeric_limits<int32>::max() &&
      config_.min_active == 0) {
    for (Elem *e = list_head; e != NULL; e = e->tail, count++) {
      BaseFloat w = static_cast<BaseFloat>(e->val->tot_cost);
      if (w < best_weight) {
        best_weight = w;
        if (best_elem) *best_elem = e;
      }
    }
    if (tok_count != NULL) *tok_count = count;
    if (adaptive_beam != NULL) *adaptive_beam = config_.beam;
    return best_weight + config_.beam;
  } else {
    tmp_array_.clear();
    for (Elem *e = list_head; e != NULL; e = e->tail, count++) {
      BaseFloat w = e->val->tot_cost;
      tmp_array_.push_back(w);
      if (w < best_weight) {
        best_weight = w;
        if (best_elem) *best_elem = e;
      }
    }
    if (tok_count != NULL) *tok_count = count;

    BaseFloat beam_cutoff = best_weight + config_.beam,
        min_active_cutoff = std::numeric_limits<BaseFloat>::infinity(),
        max_active_cutoff = std::numeric_limits<BaseFloat>::infinity();

    KALDI_VLOG(6) << "Number of tokens active on frame " << NumFramesDecoded()
                  << " is " << tmp_array_.size();

    if (tmp_array_.size() > static_cast<size_t>(config_.max_active)) {
      std::nth_element(tmp_array_.begin(),
                       tmp_array_.begin() + config_.max_active,
                       tmp_array_.end());
      max_active_cutoff = tmp_array_[config_.max_active];
    }
    if (max_active_cutoff < beam_cutoff) { // max_active is tighter than beam.
      if (adaptive_beam)
        *adaptive_beam = max_active_cutoff - best_weight + config_.beam_delta;
      return max_active_cutoff;
    }
    if (tmp_array_.size() > static_cast<size_t>(config_.min_active)) {
      if (config_.min_active == 0) min_active_cutoff = best_weight;
      else {
        std::nth_element(tmp_array_.begin(),
                         tmp_array_.begin() + config_.min_active,
                         tmp_array_.size() > static_cast<size_t>(config_.max_active) ?
                         tmp_array_.begin() + config_.max_active :
                         tmp_array_.end());
        min_active_cutoff = tmp_array_[config_.min_active];
      }
    }
    if (min_active_cutoff > beam_cutoff) { // min_active is looser than beam.
      if (adaptive_beam)
        *adaptive_beam = min_active_cutoff - best_weight + config_.beam_delta;
      return min_active_cutoff;
    } else {
      *adaptive_beam = config_.beam;
      return beam_cutoff;
    }
  }
}

template <typename FST>
BaseFloat LatticeFasterDecoderTpl<FST>::ProcessEmitting(
    DecodableInterface *decodable) {
  KALDI_ASSERT(active_toks_.size() > 0);
  int32 frame = active_toks_.size() - 1; // frame is the frame-index
                                         // (zero-based) used to get likelihoods
                                         // from the decodable object.
  active_toks_.resize(active_toks_.size() + 1);

  Elem *final_toks = toks_.Clear(); // analogous to swapping prev_toks_ / cur_toks_
                                   // in simple-decoder.h.   Removes the Elems from
                                   // being indexed in the hash in toks_.
  Elem *best_elem = NULL;
  BaseFloat adaptive_beam;
  size_t tok_cnt;
  BaseFloat cur_cutoff = GetCutoff(final_toks, &tok_cnt, &adaptive_beam, &best_elem);
  KALDI_VLOG(6) << "Adaptive beam on frame " << NumFramesDecoded() << " is "
                << adaptive_beam;

  PossiblyResizeHash(tok_cnt);  // This makes sure the hash is always big enough.

  BaseFloat next_cutoff = std::numeric_limits<BaseFloat>::infinity();
  // pruning "online" before having seen all tokens

  BaseFloat cost_offset = 0.0; // Used to keep probabilities in a good
                               // dynamic range.


  // First process the best token to get a hopefully
  // reasonably tight bound on the next cutoff.  The only
  // products of the next block are "next_cutoff" and "cost_offset".
  if (best_elem) {
    StateId state = best_elem->key;
    Token *tok = best_elem->val;
    cost_offset = - tok->tot_cost;
    for (fst::ArcIterator<FST> aiter(*fst_, state);
         !aiter.Done();
         aiter.Next()) {
      const Arc &arc = aiter.Value();
      if (arc.ilabel != 0) {  // propagate..
        BaseFloat new_weight = arc.weight.Value() + cost_offset -
            decodable->LogLikelihood(frame, arc.ilabel) + tok->tot_cost;
        if (new_weight + adaptive_beam < next_cutoff)
          next_cutoff = new_weight + adaptive_beam;
      }
    }
  }

  // Store the offset on the acoustic likelihoods that we're applying.
  // Could just do cost_offsets_.push_back(cost_offset), but we
  // do it this way as it's more robust to future code changes.
  cost_offsets_.resize(frame + 1, 0.0);
  cost_offsets_[frame] = cost_offset;

  // the tokens are now owned here, in final_toks, and the hash is empty.
  // 'owned' is a complex thing here; the point is we need to call DeleteElem
  // on each elem 'e' to let toks_ know we're done with them.
  for (Elem *e = final_toks, *e_tail; e != NULL; e = e_tail) {
    // loop this way because we delete "e" as we go.
    StateId state = e->key;
    Token *tok = e->val;
    if (tok->tot_cost <= cur_cutoff) {
      for (fst::ArcIterator<FST> aiter(*fst_, state);
           !aiter.Done();
           aiter.Next()) {
        const Arc &arc = aiter.Value();
        if (arc.ilabel != 0) {  // propagate..
          BaseFloat ac_cost = cost_offset -
              decodable->LogLikelihood(frame, arc.ilabel),
              graph_cost = arc.weight.Value(),
              cur_cost = tok->tot_cost,
              tot_cost = cur_cost + ac_cost + graph_cost;
          if (tot_cost > next_cutoff) continue;
          else if (tot_cost + adaptive_beam < next_cutoff)
            next_cutoff = tot_cost + adaptive_beam; // prune by best current token
          // Note: the frame indexes into active_toks_ are one-based,
          // hence the + 1.
          Token *next_tok = FindOrAddToken(arc.nextstate,
                                           frame + 1, tot_cost, NULL);
          // NULL: no change indicator needed

          // Add ForwardLink from tok to next_tok (put on head of list tok->links)
          tok->links = new ForwardLink(next_tok, arc.ilabel, arc.olabel,
                                       graph_cost, ac_cost, tok->links);
        }
      } // for all arcs
    }
    e_tail = e->tail;
    toks_.Delete(e); // delete Elem
  }
  return next_cutoff;
}


template <typename FST>
void LatticeFasterDecoderTpl<FST>::ProcessNonemitting(BaseFloat cutoff) {
  KALDI_ASSERT(!active_toks_.empty());
  int32 frame = static_cast<int32>(active_toks_.size()) - 2;
  // Note: "frame" is the time-index we just processed, or -1 if
  // we are processing the nonemitting transitions before the
  // first frame (called from InitDecoding()).

  // Processes nonemitting arcs for one frame.  Propagates within toks_.
  // Note-- this queue structure is is not very optimal as
  // it may cause us to process states unnecessarily (e.g. more than once),
  // but in the baseline code, turning this vector into a set to fix this
  // problem did not improve overall speed.

  KALDI_ASSERT(queue_.empty());
<<<<<<< HEAD

  if (toks_.GetList() == NULL) {
=======
  for (const Elem *e = toks_.GetList(); e != NULL;  e = e->tail) {
    StateId state = e->key;
    if (fst_.NumInputEpsilons(state) != 0)
      queue_.push_back(state);
  }
  if (queue_.empty()) {
>>>>>>> 1242305c
    if (!warned_) {
      KALDI_WARN << "Error, no surviving tokens: frame is " << frame;
      warned_ = true;
    }
  }

  for (const Elem *e = toks_.GetList(); e != NULL;  e = e->tail) {
    StateId key = e->key;
    if (fst_->NumInputEpsilons(key) != 0)
      queue_.push_back(key);
  }

  while (!queue_.empty()) {
    StateId state = queue_.back();
    queue_.pop_back();

    Token *tok = toks_.Find(state)->val;  // would segfault if state not in toks_ but this can't happen.
    BaseFloat cur_cost = tok->tot_cost;
    if (cur_cost > cutoff) // Don't bother processing successors.
      continue;
    // If "tok" has any existing forward links, delete them,
    // because we're about to regenerate them.  This is a kind
    // of non-optimality (remember, this is the simple decoder),
    // but since most states are emitting it's not a huge issue.
    tok->DeleteForwardLinks(); // necessary when re-visiting
    tok->links = NULL;
    for (fst::ArcIterator<FST> aiter(*fst_, state);
         !aiter.Done();
         aiter.Next()) {
      const Arc &arc = aiter.Value();
      if (arc.ilabel == 0) {  // propagate nonemitting only...
        BaseFloat graph_cost = arc.weight.Value(),
            tot_cost = cur_cost + graph_cost;
        if (tot_cost < cutoff) {
          bool changed;

          Token *new_tok = FindOrAddToken(arc.nextstate, frame + 1, tot_cost,
                                          &changed);

          tok->links = new ForwardLink(new_tok, 0, arc.olabel,
                                       graph_cost, 0, tok->links);

          // "changed" tells us whether the new token has a different
          // cost from before, or is new [if so, add into queue].
<<<<<<< HEAD
          if (changed && fst_->NumInputEpsilons(arc.nextstate) != 0)
=======
          if (changed && fst_.NumInputEpsilons(arc.nextstate) != 0) 
>>>>>>> 1242305c
            queue_.push_back(arc.nextstate);
        }
      }
    } // for all arcs
  } // while queue not empty
}


template <typename FST>
void LatticeFasterDecoderTpl<FST>::DeleteElems(Elem *list) {
  for (Elem *e = list, *e_tail; e != NULL; e = e_tail) {
    e_tail = e->tail;
    toks_.Delete(e);
  }
}

template <typename FST>
void LatticeFasterDecoderTpl<FST>::ClearActiveTokens() { // a cleanup routine, at utt end/begin
  for (size_t i = 0; i < active_toks_.size(); i++) {
    // Delete all tokens alive on this frame, and any forward
    // links they may have.
    for (Token *tok = active_toks_[i].toks; tok != NULL; ) {
      tok->DeleteForwardLinks();
      Token *next_tok = tok->next;
      delete tok;
      num_toks_--;
      tok = next_tok;
    }
  }
  active_toks_.clear();
  KALDI_ASSERT(num_toks_ == 0);
}

// static
template <typename FST>
void LatticeFasterDecoderTpl<FST>::TopSortTokens(
    Token *tok_list, std::vector<Token*> *topsorted_list) {
  unordered_map<Token*, int32> token2pos;
  typedef typename unordered_map<Token*, int32>::iterator IterType;
  int32 num_toks = 0;
  for (Token *tok = tok_list; tok != NULL; tok = tok->next)
    num_toks++;
  int32 cur_pos = 0;
  // We assign the tokens numbers num_toks - 1, ... , 2, 1, 0.
  // This is likely to be in closer to topological order than
  // if we had given them ascending order, because of the way
  // new tokens are put at the front of the list.
  for (Token *tok = tok_list; tok != NULL; tok = tok->next)
    token2pos[tok] = num_toks - ++cur_pos;

  unordered_set<Token*> reprocess;

  for (IterType iter = token2pos.begin(); iter != token2pos.end(); ++iter) {
    Token *tok = iter->first;
    int32 pos = iter->second;
    for (ForwardLink *link = tok->links; link != NULL; link = link->next) {
      if (link->ilabel == 0) {
        // We only need to consider epsilon links, since non-epsilon links
        // transition between frames and this function only needs to sort a list
        // of tokens from a single frame.
        IterType following_iter = token2pos.find(link->next_tok);
        if (following_iter != token2pos.end()) { // another token on this frame,
                                                 // so must consider it.
          int32 next_pos = following_iter->second;
          if (next_pos < pos) { // reassign the position of the next Token.
            following_iter->second = cur_pos++;
            reprocess.insert(link->next_tok);
          }
        }
      }
    }
    // In case we had previously assigned this token to be reprocessed, we can
    // erase it from that set because it's "happy now" (we just processed it).
    reprocess.erase(tok);
  }

  size_t max_loop = 1000000, loop_count; // max_loop is to detect epsilon cycles.
  for (loop_count = 0;
       !reprocess.empty() && loop_count < max_loop; ++loop_count) {
    std::vector<Token*> reprocess_vec;
    for (typename unordered_set<Token*>::iterator iter = reprocess.begin();
         iter != reprocess.end(); ++iter)
      reprocess_vec.push_back(*iter);
    reprocess.clear();
    for (typename std::vector<Token*>::iterator iter = reprocess_vec.begin();
         iter != reprocess_vec.end(); ++iter) {
      Token *tok = *iter;
      int32 pos = token2pos[tok];
      // Repeat the processing we did above (for comments, see above).
      for (ForwardLink *link = tok->links; link != NULL; link = link->next) {
        if (link->ilabel == 0) {
          IterType following_iter = token2pos.find(link->next_tok);
          if (following_iter != token2pos.end()) {
            int32 next_pos = following_iter->second;
            if (next_pos < pos) {
              following_iter->second = cur_pos++;
              reprocess.insert(link->next_tok);
            }
          }
        }
      }
    }
  }
  KALDI_ASSERT(loop_count < max_loop && "Epsilon loops exist in your decoding "
               "graph (this is not allowed!)");

  topsorted_list->clear();
  topsorted_list->resize(cur_pos, NULL);  // create a list with NULLs in between.
  for (IterType iter = token2pos.begin(); iter != token2pos.end(); ++iter)
    (*topsorted_list)[iter->second] = iter->first;
}

template class LatticeFasterDecoderTpl<fst::Fst<fst::StdArc> >;
template class LatticeFasterDecoderTpl<fst::VectorFst<fst::StdArc> >;
template class LatticeFasterDecoderTpl<fst::ConstFst<fst::StdArc> >;
template class LatticeFasterDecoderTpl<fst::GrammarFst>;


} // end namespace kaldi.<|MERGE_RESOLUTION|>--- conflicted
+++ resolved
@@ -831,17 +831,8 @@
   // problem did not improve overall speed.
 
   KALDI_ASSERT(queue_.empty());
-<<<<<<< HEAD
 
   if (toks_.GetList() == NULL) {
-=======
-  for (const Elem *e = toks_.GetList(); e != NULL;  e = e->tail) {
-    StateId state = e->key;
-    if (fst_.NumInputEpsilons(state) != 0)
-      queue_.push_back(state);
-  }
-  if (queue_.empty()) {
->>>>>>> 1242305c
     if (!warned_) {
       KALDI_WARN << "Error, no surviving tokens: frame is " << frame;
       warned_ = true;
@@ -849,9 +840,9 @@
   }
 
   for (const Elem *e = toks_.GetList(); e != NULL;  e = e->tail) {
-    StateId key = e->key;
-    if (fst_->NumInputEpsilons(key) != 0)
-      queue_.push_back(key);
+    StateId state = e->key;
+    if (fst_->NumInputEpsilons(state) != 0)
+      queue_.push_back(state);
   }
 
   while (!queue_.empty()) {
@@ -886,11 +877,7 @@
 
           // "changed" tells us whether the new token has a different
           // cost from before, or is new [if so, add into queue].
-<<<<<<< HEAD
           if (changed && fst_->NumInputEpsilons(arc.nextstate) != 0)
-=======
-          if (changed && fst_.NumInputEpsilons(arc.nextstate) != 0) 
->>>>>>> 1242305c
             queue_.push_back(arc.nextstate);
         }
       }
