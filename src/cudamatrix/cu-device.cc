--- conflicted
+++ resolved
@@ -79,7 +79,6 @@
   return false;
 }
 
-<<<<<<< HEAD
 /**
  * SelectGpuId(use_gpu)
  *
@@ -104,11 +103,6 @@
   cudaSetDevice(id);
   FinalizeActiveGpu();
 }
-
-void CuDevice::SelectGpuId(std::string use_gpu) {
-//quick and dirty hack to get one context per device.  This should not be commited to tree.
-  // Possible modes
-=======
 
 void CuDevice::Initialize() {
   // This function may be called in the following two situations:
@@ -150,7 +144,6 @@
     KALDI_ERR << "You cannot call SelectGpuId twice if, on the first time, "
         "you requested a GPU.";
   }
->>>>>>> 2148d09f
   if (use_gpu != "yes" && use_gpu != "no" && use_gpu != "optional" && use_gpu != "wait") {
     KALDI_ERR << "Please choose : --use-gpu=yes|no|optional|wait, passed '" << use_gpu << "'";
   }
@@ -277,15 +270,11 @@
     // Initialize the cuSPARSE library
     CUSPARSE_SAFE_CALL(cusparseCreate(&cusparse_handle_));
 
-<<<<<<< HEAD
-    cublasSetStream(handle_, cudaStreamPerThread);
+    cublasSetStream(cublas_handle_, cudaStreamPerThread);
 
     cusparseSetStream(cusparse_handle_,cudaStreamPerThread);
 
     // Notify user which GPU is finally used
-=======
-    // Notify the user which GPU is being userd.
->>>>>>> 2148d09f
     char name[128];
     DeviceGetName(name,128, device_id);
 
@@ -563,10 +552,6 @@
 // Note: this was declared "static".
 thread_local CuDevice CuDevice::this_thread_device_;
 
-<<<<<<< HEAD
-// The instance of the static singleton
-thread_local CuDevice CuDevice::global_device_;
-=======
 // define and initialize the static members of the CuDevice object.
 int32 CuDevice::device_id_ = -1;
 bool CuDevice::multi_threaded_ = false;
@@ -580,7 +565,6 @@
 void SynchronizeGpu() {
   cuda_legacy_noop();
   CU_SAFE_CALL(cudaGetLastError());
->>>>>>> 2148d09f
 }
 
 }  // namespace kaldi
