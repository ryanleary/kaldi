--- conflicted
+++ resolved
@@ -8,11 +8,9 @@
 CUDA_INCLUDE= -I$(CUDATKDIR)/include
 CUDA_FLAGS = -g -Xcompiler -fPIC --verbose --machine 64 -DHAVE_CUDA \
              -ccbin $(CXX) -DKALDI_DOUBLEPRECISION=$(DOUBLE_PRECISION) \
-<<<<<<< HEAD
-             -std=c++11
-=======
+             -std=c++11 \ 
              -DCUDA_API_PER_THREAD_DEFAULT_STREAM
->>>>>>> 2148d09f
+
 CXXFLAGS += -DHAVE_CUDA -I$(CUDATKDIR)/include
 CUDA_LDFLAGS += -L$(CUDATKDIR)/lib64 -Wl,-rpath,$(CUDATKDIR)/lib64
 CUDA_LDLIBS += -lcuda -lcublas -lcusparse -lcudart -lcurand -lnvToolsExt #LDLIBS : The libs are loaded later than static libs in implicit rule