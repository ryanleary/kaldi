
all:

include ../kaldi.mk

LDFLAGS += $(CUDA_LDFLAGS)
LDLIBS += $(CUDA_LDLIBS)

BINFILES = online2-wav-gmm-latgen-faster apply-cmvn-online \
     extend-wav-with-silence compress-uncompress-speex \
     online2-wav-nnet2-latgen-faster ivector-extract-online2 \
     online2-wav-dump-features ivector-randomize \
     online2-wav-nnet2-am-compute  online2-wav-nnet2-latgen-threaded \
<<<<<<< HEAD
     online2-wav-nnet3-latgen-faster online2-wav-nnet3-cuda online2-wav-nnet3-cpu
=======
     online2-wav-nnet3-latgen-faster online2-wav-nnet3-latgen-grammar
>>>>>>> c78875a6

OBJFILES =

TESTFILES =

ADDLIBS = ../online2/kaldi-online2.a ../ivector/kaldi-ivector.a \
          ../nnet3/kaldi-nnet3.a ../chain/kaldi-chain.a ../nnet2/kaldi-nnet2.a \
          ../cudamatrix/kaldi-cudamatrix.a ../decoder/kaldi-decoder.a \
          ../lat/kaldi-lat.a ../fstext/kaldi-fstext.a ../hmm/kaldi-hmm.a \
          ../feat/kaldi-feat.a ../transform/kaldi-transform.a \
          ../gmm/kaldi-gmm.a ../tree/kaldi-tree.a ../util/kaldi-util.a \
<<<<<<< HEAD
          ../matrix/kaldi-matrix.a \
          ../base/kaldi-base.a 

=======
          ../matrix/kaldi-matrix.a ../base/kaldi-base.a 
>>>>>>> c78875a6
include ../makefiles/default_rules.mk<|MERGE_RESOLUTION|>--- conflicted
+++ resolved
@@ -11,11 +11,8 @@
      online2-wav-nnet2-latgen-faster ivector-extract-online2 \
      online2-wav-dump-features ivector-randomize \
      online2-wav-nnet2-am-compute  online2-wav-nnet2-latgen-threaded \
-<<<<<<< HEAD
-     online2-wav-nnet3-latgen-faster online2-wav-nnet3-cuda online2-wav-nnet3-cpu
-=======
-     online2-wav-nnet3-latgen-faster online2-wav-nnet3-latgen-grammar
->>>>>>> c78875a6
+     online2-wav-nnet3-latgen-faster online2-wav-nnet3-cuda online2-wav-nnet3-cpu \
+     online2-wav-nnet3-latgen-grammar
 
 OBJFILES =
 
@@ -27,11 +24,6 @@
           ../lat/kaldi-lat.a ../fstext/kaldi-fstext.a ../hmm/kaldi-hmm.a \
           ../feat/kaldi-feat.a ../transform/kaldi-transform.a \
           ../gmm/kaldi-gmm.a ../tree/kaldi-tree.a ../util/kaldi-util.a \
-<<<<<<< HEAD
-          ../matrix/kaldi-matrix.a \
-          ../base/kaldi-base.a 
+          ../matrix/kaldi-matrix.a ../base/kaldi-base.a 
 
-=======
-          ../matrix/kaldi-matrix.a ../base/kaldi-base.a 
->>>>>>> c78875a6
 include ../makefiles/default_rules.mk