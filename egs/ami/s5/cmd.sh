--- conflicted
+++ resolved
@@ -12,23 +12,12 @@
 #export scoring_cmd="queue.pl -P inf_hcrc_cstr_nst  -l h_rt=00:20:00"
 
 # JSALT2015 workshop, cluster AWS-EC2, (setup from Vijay)
-<<<<<<< HEAD
-#export train_cmd="queue.pl -l arch=*64*"
-export train_cmd="queue.pl -l arch=*64*"
-export decode_cmd="queue.pl -l arch=*64* --mem 4G"
+export train_cmd="queue.pl -l arch=*64* --mem 1G"
+export decode_cmd="queue.pl -l arch=*64* --mem 2G"
 export highmem_cmd="queue.pl -l arch=*64* --mem 4G"
 export scoring_cmd="queue.pl -l arch=*64*"
 export cuda_cmd="queue.pl --gpu 1 -l mem_free=20G,ram_free=20G"
-#export cuda_cmd="run.pl"
 export cntk_decode_cmd="queue.pl -l arch=*64* --mem 1G -pe smp 2"
-=======
-export train_cmd="queue.pl -l arch=*64* --mem 1000M"
-export decode_cmd="queue.pl -l arch=*64* --mem 2000M"
-export highmem_cmd="queue.pl -l arch=*64* --mem 4G"
-export scoring_cmd="queue.pl -l arch=*64*"
-export cuda_cmd="queue.pl --gpu 1"
-export cntk_decode_cmd="queue.pl -l arch=*64* --mem 12G"
->>>>>>> 2a4ba8b2
 
 # To run locally, use:
 #export train_cmd=run.pl
